--- conflicted
+++ resolved
@@ -213,13 +213,7 @@
 	subscriberName := s.name+randSeq(10)
 	updateChan, unsub := s.stateStore.Subscribe(subscriberName)
 	cleanUp := func() {
-<<<<<<< HEAD
-		unsub(s.stateStore, idx)
-		time.Sleep(15*time.Second)
-		close(updateChan)
-=======
 		unsub(s.stateStore, subscriberName)
->>>>>>> 43494e3c
 	}
 	defer cleanUp()
 	for {
