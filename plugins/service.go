--- conflicted
+++ resolved
@@ -315,19 +315,97 @@
 	return &proto.Empty{}, nil
 }
 
+// subscribeDataLoop is the go routine spun up for listening to data streams
+func (p *PluginManager) subscribeDataLoop(name string, wg sync.WaitGroup, dataQ *queue.Queue, quitChan chan struct{}) {
+	defer wg.Done()
+	instance := p.pluginRegistry[name]
+	subscriberName := name + utils.RandSeq(10)
+	q, unregister, err := p.queueManager.RegisterListener(name, subscriberName)
+	if err != nil {
+		instance.logger.Error().Msg(err.Error())
+		return
+	}
+	defer unregister()
+	// subscribe to queue
+	sigChan, unsub, err := q.Subscribe(subscriberName)
+	if err != nil {
+		instance.logger.Error().Msg(err.Error())
+		return
+	}
+	defer unsub()
+	for {
+		select {
+		case qLength := <-sigChan:
+			if qLength == 0 {
+				return
+			}
+			for i := 0; i < qLength-1; i++ {
+				frame := q.Pop()
+				if frame.Type == io.EOF.Error() {
+					instance.logger.Error().Msg(bg.Error(PluginEOF).Error())
+					return
+				}
+				dataQ.Push(frame)
+			}
+		case <-quitChan:
+			return
+		}
+	}
+}
+
 // Subscribe is the PluginAPI command which exposes the data stream of any datasource plugin
 func (p *PluginManager) Subscribe(req *fmtrpc.PluginRequest, stream fmtrpc.PluginAPI_SubscribeServer) error {
-<<<<<<< HEAD
-	// if "all" is given as the Plugin name, then we create a stream which sends all active queue content
-	if req.Name == "all" {
-
-=======
 	if !p.noMacaroons {
 		err := p.checkMacaroon(stream.Context(), req, "/fmtrpc.PluginAPI/Subscribe")
 		if err != nil {
 			return status.Error(codes.PermissionDenied, err.Error())
 		}
->>>>>>> e963af59
+	}
+	// if "all" is given as the Plugin name, then we create a stream which sends all active queue content
+	if req.Name == "all" {
+		dataQ := queue.NewQueue()
+		var wg sync.WaitGroup
+		quitChans := []chan struct{}{}
+		for name, _ := range p.pluginRegistry {
+			quitChan := make(chan struct{})
+			quitChans = append(quitChans, quitChan)
+			wg.Add(1)
+			go p.subscribeDataLoop(name, wg, dataQ, quitChan)
+		}
+		cleanUp := func() {
+			for _, quitChan := range quitChans {
+				close(quitChan)
+			}
+			wg.Wait()
+		}
+		defer cleanUp()
+		subscriberName := req.Name + utils.RandSeq(10)
+		sigChan, unsub, err := dataQ.Subscribe(subscriberName)
+		if err != nil {
+			return status.Error(codes.Internal, err.Error())
+		}
+		defer unsub()
+		for {
+			select {
+			case qLength := <-sigChan:
+				if qLength == 0 {
+					return status.Error(codes.OK, io.EOF.Error())
+				}
+				for i := 0; i < qLength-1; i++ {
+					update := dataQ.Pop()
+					if update != nil {
+						if err := stream.Send(update); err != nil {
+							return err
+						}
+					}
+				}
+			case <-stream.Context().Done():
+				if errors.Is(stream.Context().Err(), context.Canceled) {
+					return nil
+				}
+				return stream.Context().Err()
+			}
+		}
 	}
 	// get the plugin instance from the registry
 	_, ok := p.pluginRegistry[req.Name]
